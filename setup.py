from setuptools import setup, find_packages
from setuptools.command.install import install
import os

setup(
    name='sister-sbg',
    description= 'SISTER: Space-based Imaging Spectroscopy and Thermal PathfindER',
<<<<<<< HEAD
    version='0.0.0',
    license='GPL_v3',
=======
    version='1.1.0',
>>>>>>> 0c41b050
    url='https://github.com/EnSpec/sister',
    author = 'Adam Chlus',
    packages=find_packages(),
    install_requires=['earthengine-api',
                      'gdal',
                      'h5py',
                      'hy-tools',
                      'numba',
                      'numpy',
                      'ray',
                      'rtree',
                      'pandas',
                      'pyproj',
                      'pysolar',
                      'scikit-image',
                      'scipy',
                      'statsmodels'],
    python_requires='>=3.6, !=3.9.*',
    include_package_data=True,
    package_data={'': ['data/*']})<|MERGE_RESOLUTION|>--- conflicted
+++ resolved
@@ -5,12 +5,7 @@
 setup(
     name='sister-sbg',
     description= 'SISTER: Space-based Imaging Spectroscopy and Thermal PathfindER',
-<<<<<<< HEAD
-    version='0.0.0',
-    license='GPL_v3',
-=======
-    version='1.1.0',
->>>>>>> 0c41b050
+    version='1.2.0',
     url='https://github.com/EnSpec/sister',
     author = 'Adam Chlus',
     packages=find_packages(),
